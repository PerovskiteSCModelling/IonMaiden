function fit = FourierFit(t,S,f)
% A function to fit a sinusoidal curve to a signal using the Fourier
% transform. Here `t` is a time vector and `S` is the signal vector. The
% function returns a structure, `fit` containing all the information about
% the fitted curve and the error. Note that this function is only intended
% to analyse signals where a signal frequency, `f`, is present. The 
% signal must contain an integer number of complete periods and the time 
% vector t must start from time = 0. In IonMonger's output, each period
% comprises 100 time steps, meaning N complete waves should contain 
% 100*N+1 points.

<<<<<<< HEAD
% This function obtains a fit of the form S = S0+Sp*sin(2*pi*f*t+theta).
=======
% obtains a fit of the form S = S0+Sp*sin(2*pi*f*t+theta)
>>>>>>> 04e3f021

% ===================== example of periodic analysis ======================
% To analyse the 'impedance' of any periodic variable in the solution
% structure, use and adapt the following code. Ensure `reduced_output` is
% set to `false` in the parameters file.
<<<<<<< HEAD

% % Set default figure options
% set(0,'defaultAxesFontSize',18); % Make axes labels larger
% set(0,'defaultTextInterpreter','latex'); % For latex axis labels
% set(0,'defaultAxesTickLabelInterpreter','latex'); % For latex tick labels
% set(0,'defaultLegendInterpreter','latex'); % For latex legends
=======
>>>>>>> 04e3f021
% 
% nwaves = 2; % number of waves to analyse
% [f,Sp,S0,theta_S] = deal(NaN(size(sol))); % preallocate vectors
% 
% for j = 1:length(sol)
%     % set the variable you wish to extract phase and amplitude from
%     var = sol(j).J;     % e.g sol(j).dstrbns.P(:,end); or sol(j).Jd;
%                            
%     % gather indices of vector corresponding to periods to be analysed
%     ind = (length(var)-nwaves*100):length(var);
%     S = var(ind);    % construct signal S(t) with n waves
%      
%     % construct corresponding time vector
%     t = sol(j).time(ind)-sol(j).time(ind(1));  % ensures time starts at 0
%     
%     f(j) = 1/sol(j).params.applied_voltage{end-1}; % get frequency of input
%     fit = FourierFit(t,S,f(j)); % fit the signal
%     Sp(j) = fit.Sp;  
%     S0(j) = fit.S0;
%     theta_S(j) = fit.theta+pi; % get phase from fit
<<<<<<< HEAD
%     % (some quantities may require an extra phase offset of pi)
%     Vp = sol(1).impedance_protocol{5}; % get voltage amplitude
%     Z(j) = Vp/fit.Sp*exp(-1i*theta_S(j)); % create 'impedance'
% end
% 
% figure();    % Nyquist plot
% plot(real(Z),-imag(Z),'-sr');
% grid on;
% set(gca,'DataAspectRatio',[1 1 1]); % comment if poor view
% ylabel('-imag($V/S$)');
% xlabel('real($V/S$)');
% 
% figure();    % Real and imaginary frequency plot
% T = tiledlayout(2,1);
% ax1 = nexttile;
% semilogx(ax1,f,-imag(Z),'x-b');
% ax2 = nexttile;
% semilogx(ax2,f,real(Z),'x-b');
% ylabel(ax1,'-imag($V/S$)');
% ylabel(ax2,'real($V/S$)');
% xlabel(ax2,'frequency / Hz');
% 
% figure();    % Amplitude and phase frequency plot
% T = tiledlayout(2,1);
% ax1 = nexttile;
% semilogx(ax1,f,Sp,'x-b');
% ax2 = nexttile;
% semilogx(ax2,f,theta_S,'x-b');
% ylabel(ax1,'amplitude $S_p$');
% ylabel(ax2,'phase $\theta_S$');
% xlabel(ax2,'frequency / Hz');
=======
%     %(some quantities may require an extra phase offset of pi)
%     Vp = sol(1).impedance_protocol{5}; % get voltage amplitude
%     Z(j) = Vp/fit.Sp*exp(-i*theta_S(j)); % create 'impedance'
% end
% 
% figure()    % Nyquist plot
% plot(real(Z),-imag(Z),'-sr')
% grid on
% set(gca,'DataAspectRatio',[1 1 1]) % comment if poor view
% ylabel('-imag($V/S$)','Interpreter','latex');
% xlabel('real($V/S$)','Interpreter','latex')
% 
% figure()    % Real and imaginary frequency plot
% T = tiledlayout(2,1);
% ax1 = nexttile;
% semilogx(ax1,f,-imag(Z),'x-b')
% ax2 = nexttile;
% semilogx(ax2,f,real(Z),'x-b')
% ylabel(ax1,'-imag($V/S$)','Interpreter','latex');
% ylabel(ax2,'real($V/S$)','Interpreter','latex');
% xlabel(ax2,'frequency / Hz','Interpreter','latex')
% 
% figure()    % Amplitude and phase frequency plot
% T = tiledlayout(2,1);
% ax1 = nexttile;
% semilogx(ax1,f,Sp,'x-b')
% ax2 = nexttile;
% semilogx(ax2,f,theta_S,'x-b')
% ylabel(ax1,'amplitude $S_p$','Interpreter','latex')
% ylabel(ax2,'phase $\theta_S$','Interpreter','latex')
% xlabel(ax2,'frequency / Hz')
>>>>>>> 04e3f021

% =========================================================================

if size(S,1)>1
<<<<<<< HEAD
    S = S'; % make S a row vector
end
if size(t,1)>1
    t = t'; % make t a row vector
=======
    % ensure S is a row vector
    S = S';
end
if size(t,1)>1
    % ensure t is a row vector
    t = t';
>>>>>>> 04e3f021
end

a0 = 1/t(end)*trapz(t,S);
a1 = 2/t(end)*trapz(t,S.*cos(2*pi*f*t));
b1 = 2/t(end)*trapz(t,S.*sin(2*pi*f*t));

S0 = a0;
Sp = sqrt(a1^2+b1^2);
if b1>0, theta = atan(a1/b1);
elseif a1>0, theta = atan(a1/b1)+pi;
elseif a1<0, theta = atan(a1/b1)-pi;
<<<<<<< HEAD
else, error('Phase calculation was unsuccessful');
end
=======
else, error('Phase calculation was unsuccessful'), end
>>>>>>> 04e3f021

fit.S = @(t) S0+Sp*sin(2*pi*f*t+theta);
fit.omega = f; % frequency
fit.S0 = S0; % average signal value
fit.Sp = Sp; % signal amplitude
fit.theta = theta; % signal phase
fit.err = norm(abs(S-fit.S(t)),2)/norm(abs(S)); % fit error

end<|MERGE_RESOLUTION|>--- conflicted
+++ resolved
@@ -9,25 +9,18 @@
 % comprises 100 time steps, meaning N complete waves should contain 
 % 100*N+1 points.
 
-<<<<<<< HEAD
 % This function obtains a fit of the form S = S0+Sp*sin(2*pi*f*t+theta).
-=======
-% obtains a fit of the form S = S0+Sp*sin(2*pi*f*t+theta)
->>>>>>> 04e3f021
 
 % ===================== example of periodic analysis ======================
 % To analyse the 'impedance' of any periodic variable in the solution
 % structure, use and adapt the following code. Ensure `reduced_output` is
 % set to `false` in the parameters file.
-<<<<<<< HEAD
 
 % % Set default figure options
 % set(0,'defaultAxesFontSize',18); % Make axes labels larger
 % set(0,'defaultTextInterpreter','latex'); % For latex axis labels
 % set(0,'defaultAxesTickLabelInterpreter','latex'); % For latex tick labels
 % set(0,'defaultLegendInterpreter','latex'); % For latex legends
-=======
->>>>>>> 04e3f021
 % 
 % nwaves = 2; % number of waves to analyse
 % [f,Sp,S0,theta_S] = deal(NaN(size(sol))); % preallocate vectors
@@ -48,7 +41,6 @@
 %     Sp(j) = fit.Sp;  
 %     S0(j) = fit.S0;
 %     theta_S(j) = fit.theta+pi; % get phase from fit
-<<<<<<< HEAD
 %     % (some quantities may require an extra phase offset of pi)
 %     Vp = sol(1).impedance_protocol{5}; % get voltage amplitude
 %     Z(j) = Vp/fit.Sp*exp(-1i*theta_S(j)); % create 'impedance'
@@ -80,57 +72,14 @@
 % ylabel(ax1,'amplitude $S_p$');
 % ylabel(ax2,'phase $\theta_S$');
 % xlabel(ax2,'frequency / Hz');
-=======
-%     %(some quantities may require an extra phase offset of pi)
-%     Vp = sol(1).impedance_protocol{5}; % get voltage amplitude
-%     Z(j) = Vp/fit.Sp*exp(-i*theta_S(j)); % create 'impedance'
-% end
-% 
-% figure()    % Nyquist plot
-% plot(real(Z),-imag(Z),'-sr')
-% grid on
-% set(gca,'DataAspectRatio',[1 1 1]) % comment if poor view
-% ylabel('-imag($V/S$)','Interpreter','latex');
-% xlabel('real($V/S$)','Interpreter','latex')
-% 
-% figure()    % Real and imaginary frequency plot
-% T = tiledlayout(2,1);
-% ax1 = nexttile;
-% semilogx(ax1,f,-imag(Z),'x-b')
-% ax2 = nexttile;
-% semilogx(ax2,f,real(Z),'x-b')
-% ylabel(ax1,'-imag($V/S$)','Interpreter','latex');
-% ylabel(ax2,'real($V/S$)','Interpreter','latex');
-% xlabel(ax2,'frequency / Hz','Interpreter','latex')
-% 
-% figure()    % Amplitude and phase frequency plot
-% T = tiledlayout(2,1);
-% ax1 = nexttile;
-% semilogx(ax1,f,Sp,'x-b')
-% ax2 = nexttile;
-% semilogx(ax2,f,theta_S,'x-b')
-% ylabel(ax1,'amplitude $S_p$','Interpreter','latex')
-% ylabel(ax2,'phase $\theta_S$','Interpreter','latex')
-% xlabel(ax2,'frequency / Hz')
->>>>>>> 04e3f021
 
 % =========================================================================
 
 if size(S,1)>1
-<<<<<<< HEAD
     S = S'; % make S a row vector
 end
 if size(t,1)>1
     t = t'; % make t a row vector
-=======
-    % ensure S is a row vector
-    S = S';
-end
-if size(t,1)>1
-    % ensure t is a row vector
-    t = t';
->>>>>>> 04e3f021
-end
 
 a0 = 1/t(end)*trapz(t,S);
 a1 = 2/t(end)*trapz(t,S.*cos(2*pi*f*t));
@@ -141,12 +90,8 @@
 if b1>0, theta = atan(a1/b1);
 elseif a1>0, theta = atan(a1/b1)+pi;
 elseif a1<0, theta = atan(a1/b1)-pi;
-<<<<<<< HEAD
 else, error('Phase calculation was unsuccessful');
 end
-=======
-else, error('Phase calculation was unsuccessful'), end
->>>>>>> 04e3f021
 
 fit.S = @(t) S0+Sp*sin(2*pi*f*t+theta);
 fit.omega = f; % frequency
