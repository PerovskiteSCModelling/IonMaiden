--- conflicted
+++ resolved
@@ -62,17 +62,12 @@
 n0 = kE*dE; % typical electron density in perovskite (m-3)
 p0 = kH*dH; % typical hole density in perovskite (m-3)
 
-<<<<<<< HEAD
 % Contact parameters
 nc = gcE*exp((Ect-EcE)/VT)/dE; % non-dim. electron density at cathode interface
 pc = gvH*exp((EvH-Ean)/VT)/dH; % non-dim. hole density at anode interface
 
 % Check for Auger recombination parameters
-if isempty(Augn) && isempty(Augp)
-=======
-% Check for Auger recombination parameters
 if isempty(Augn) || isempty(Augp)
->>>>>>> 66af5009
     [Augn, Augp] = deal(0); % no Auger recombination
     warning(['The parameters for Auger recombination (Augn and Augp) have not' ...
         ' been specified in the parameters file, so they have been set to zero.']);
