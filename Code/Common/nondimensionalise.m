function params = nondimensionalise(params)
% This function automatically non-dimensionalises all the model parameters
% as required. The input and output both take the form of a structure.

% Parameter input
[N, q, Fph, kB, T, b, epsp, alpha, Ec, Ev, Dn, Dp, gc, gv, N0, DI, EcE, dE, ...
<<<<<<< HEAD
    gcE, bE, epsE, DE, EvH, dH, gvH, bH, epsH, DH, tn, tp, beta, betaE, betaH, ...
    vnE, vpE, vnH, vpH, Ect, Ean] = struct2array(params, ...
    {'N','q','Fph','kB','T','b','epsp','alpha','Ec','Ev','Dn','Dp','gc', ...
    'gv','N0','DI','EcE','dE','gcE','bE','epsE','DE','EvH','dH','gvH','bH', ...
    'epsH','DH','tn','tp','beta','betaE','betaH','vnE','vpE','vnH','vpH', ...
    'Ect','Ean'});
=======
    gcE, bE, epsE, DE, EvH, dH, gvH, bH, epsH, DH, tn, tp, beta, Augn, Augp, ...
    betaE, betaH, vnE, vpE, vnH, vpH] = struct2array(params, ...
    {'N','q','Fph','kB','T','b','epsp','alpha','Ec','Ev','Dn','Dp','gc', ...
    'gv','N0','DI','EcE','dE','gcE','bE','epsE','DE','EvH','dH','gvH','bH', ...
    'epsH','DH','tn','tp','beta','Augn','Augp','betaE','betaH','vnE','vpE', ...
    'vnH','vpH'});
>>>>>>> 404aa47b

% Energy level parameters
VT = kB*T; % thermal voltage (V)
EfE = EcE-VT*log(gcE/dE); % workfunction of ETL (eV)
EfH = EvH+VT*log(gvH/dH); % workfunction of HTL (eV)
if ~any(Ect), Ect = EfE; end % cathode workfunction (eV)
if ~any(Ean), Ean = EfH; end % anode workfunction (eV)
Vbi = Ect-Ean; % built-in voltage (V)
pbi = Vbi/VT;  % non-dim. built-in voltage

% Perovskite parameters
Eg      = Ec-Ev;                % bandgap (eV)
LD      = sqrt(VT*epsp/(q*N0)); % Debye length (m)
lambda  = LD/b;                 % Debye length parameter
lam2    = lambda^2;             % Debye length parameter squared
ni      = sqrt(gc*gv)*exp(-Eg/(2*VT)); % intrinsic carrier density (m-3)
delta   = dE/N0;          % ratio of typical electron and ion densities
chi     = dH/dE;          % ratio of typical hole and electron densities
G0      = (Fph./b).*(1-exp(-alpha*b)); % typical rate of photogeneration (m-3s-1)
if nnz(DI) % the ion diffusion coefficient is non-zero
    Tion = b/DI*sqrt(VT*epsp/(q*N0));  % characteristic ionic timescale (s)
else
    Tion = dE/G0;                      % characteristic electronic timescale (s)
end
sigma   = dE/(G0*Tion);   % ratio of carrier and ionic timescales
Kp      = Dp*dH/(G0*b^2); % hole current parameter
Kn      = Dn*dE/(G0*b^2); % electron current parameter
Upsilon = alpha*b;        % parameter for Beer-Lambert Law photo-generation
jay     = q*G0*b/10; % rescaling factor for current density to be in mAcm-2
dpt     = epsp*VT/(q*G0*b^2*Tion); % displacement current density factor
dpf     = DI*N0/(G0*b^2); % ionic flux displacement current denisty factor

% Transport layer parameters
wE = bE/b;      % relative width of ETL
wH = bH/b;      % relative width of HTL
KE = DE*Kn/Dn;  % ETL electron current parameter
KH = DH*Kp/Dp;  % HTL hole current parameter
rE = epsE/epsp; % relative ETL permittivity
rH = epsH/epsp; % relative HTL permittivity
lamE2 = rE*N0/dE*lam2; % relative ETL Debye length parameter squared
lamE  = sqrt(lamE2);   % relative ETL Debye length parameter
lamH2 = rH*N0/dH*lam2; % relative HTL Debye length parameter squared
lamH  = sqrt(lamH2);   % relative HTL Debye length parameter
OmegaE = sqrt(N0/(rE*dE)); % ETL charge density parameter
OmegaH = sqrt(N0/(rH*dH)); % HTL charge density parameter

% Interface parameters
kE = gc/gcE*exp((EcE-Ec)/VT); % ratio between electron densities across ETL/perovskite interface
kH = gv/gvH*exp((Ev-EvH)/VT); % ratio between hole densities across perovskite/HTL interface
n0 = kE*dE; % typical electron density in perovskite (m-3)
p0 = kH*dH; % typical hole density in perovskite (m-3)

% Contact parameters
nc = gcE*exp((Ect-EcE)/VT)/dE; % non-dim. electron density at cathode interface
pc = gvH*exp((EvH-Ean)/VT)/dH; % non-dim. hole density at anode interface

% Bulk recombination parameters
ni2   = ni^2/(dE*dH);  % non-dim. n_i^2
brate = beta*dE*dH/G0; % rate constant for bimolecular recombination
if any(Augn) && any(Augp)
    Cn = Augn*dE^2*dH/G0; % Auger recombination coefficient
    Cp = Augp*dE*dH^2/G0; % Auger recombination coefficient
else
    [Cn, Cp] = deal(0); % no Auger recombination
    warning(['The parameters for Auger recombination (Augn and Augp) have not' ...
        ' been specified in the parameters file, so they have been set to zero.']);
end
if tp>0 && tn>0
    gamma   = dH/(tp*G0); % rate constant for SRH recombination
    tor     = tn*dH/(tp*dE); % ratio of SRH carrier lifetimes
    tor3    = (tn+tp)*ni/(tp*dE); % constant from deep trap approximation
else
    [gamma, tor, tor3] = deal(0); % no bulk SRH
end
% Auger recombination rate
Auger = @(n,p,Cn,Cp,ni2) (Cn*n+Cp*p).*(n.*p-ni2);
% SRH recombination rate (written in a way that should reduce numerical inaccuracy)
SRH = @(n,p,gamma,ni2,tor,tor3) ...
        gamma*(p-ni2./n)./(1+tor*p./n+tor3./n).*(n>=tor*p).*(n>=tor3) ...
      + gamma*(n-ni2./p)./(n./p+tor+tor3./p).*(tor*p>n).*(tor*p>tor3) ...
      + gamma*(p.*n-ni2)./(n+tor*p+tor3).*(tor3>n).*(tor3>=tor*p);
% Total bulk recombination rate
R = @(n,p,P) brate*(n.*p-ni2) ... % bimolecular
           + Auger(n,p,Cn,Cp,ni2) ... % Auger recombination
           + SRH(n,p,gamma,ni2,tor,tor3); % SRH recombination via trap states

% Interface recombination parameters
brateE = betaE*dE*dH/(b*G0); % rate constant for bimolecular recombination
brateH = betaH*dE*dH/(b*G0); % rate constant for bimolecular recombination
if vpE>0 && vnE>0
    gammaE = dH*vpE/(b*G0); % rate constant for SRH recombination
    torE   = dH*vpE/(dE*vnE); % ratio of SRH carrier lifetimes
    torE3  = (1/kE+vpE/vnE)*ni/dE; % constant from deep trap state approximation
else
    [gammaE, torE, torE3] = deal(0); % no ETL/perovskite interface recombination
end
if vnH>0 && vpH>0
    gammaH = dE*vnH/(b*G0); % rate constant for SRH recombination
    torH   = dE*vnH/(dH*vpH); % ratio of SRH carrier lifetimes
    torH3  = (1/kH+vnH/vpH)*ni/dH; % constant from deep trap state approximation
else
    [gammaH, torH, torH3] = deal(0); % no perovskite/HTL interface recombination
end
% Total ETL/perovskite interface recombination rate
Rl = @(nE,p) brateE*(nE.*p-ni2/kE) ... % bimolecular
           + SRH(nE,p,gammaE,ni2/kE,torE,torE3); % SRH
% Total perovskite/HTL interface recombination rate
Rr = @(n,pH) brateH*(n.*pH-ni2/kH) ... % bimolecular
           + SRH(pH,n,gammaH,ni2/kH,torH,torH3); % SRH

% Spatial grid parameters (consistent with the choice of N above)
X = 0.2; % percentage of grid points within an ionic Debye length of the interface
tanhfun = @(x,st) (tanh(st*(2*x-1))/tanh(st)+1)/2;
options = optimoptions(@fsolve,'Display','Off','OptimalityTolerance',1e-8);
st = fsolve(@(st) lambda-tanhfun(X,st),2,options);
A = @(b) (tanh(st*(1-2/N))-(1-double(b))*tanh(st))/double(b);
NE = round(2/(1-atanh(A(wE))/st)); % number of subintervals in the ETL
NH = round(2/(1-atanh(A(wH))/st)); % number of subintervals in the HTL

% Little functions to de/re-dimensionalise
TkT     = 2*kB*T; % the factor of 2 is because +-psi/2 at left/right
t2tstar = @(t) t./Tion;
tstar2t = @(tstar) tstar.*Tion;
Vap2psi = @(Vap) (Vbi-Vap)./TkT;
psi2Vap = @(psi) Vbi-psi.*TkT;

% Compile all parameters into the params structure
vars = setdiff(who,{'params','vars'});
for i=1:length(vars), params.(vars{i}) = eval(vars{i}); end

end<|MERGE_RESOLUTION|>--- conflicted
+++ resolved
@@ -4,21 +4,12 @@
 
 % Parameter input
 [N, q, Fph, kB, T, b, epsp, alpha, Ec, Ev, Dn, Dp, gc, gv, N0, DI, EcE, dE, ...
-<<<<<<< HEAD
-    gcE, bE, epsE, DE, EvH, dH, gvH, bH, epsH, DH, tn, tp, beta, betaE, betaH, ...
-    vnE, vpE, vnH, vpH, Ect, Ean] = struct2array(params, ...
-    {'N','q','Fph','kB','T','b','epsp','alpha','Ec','Ev','Dn','Dp','gc', ...
-    'gv','N0','DI','EcE','dE','gcE','bE','epsE','DE','EvH','dH','gvH','bH', ...
-    'epsH','DH','tn','tp','beta','betaE','betaH','vnE','vpE','vnH','vpH', ...
-    'Ect','Ean'});
-=======
     gcE, bE, epsE, DE, EvH, dH, gvH, bH, epsH, DH, tn, tp, beta, Augn, Augp, ...
-    betaE, betaH, vnE, vpE, vnH, vpH] = struct2array(params, ...
+    betaE, betaH, vnE, vpE, vnH, vpH, Ect, Ean] = struct2array(params, ...
     {'N','q','Fph','kB','T','b','epsp','alpha','Ec','Ev','Dn','Dp','gc', ...
     'gv','N0','DI','EcE','dE','gcE','bE','epsE','DE','EvH','dH','gvH','bH', ...
     'epsH','DH','tn','tp','beta','Augn','Augp','betaE','betaH','vnE','vpE', ...
-    'vnH','vpH'});
->>>>>>> 404aa47b
+    'vnH','vpH','Ect','Ean'});
 
 % Energy level parameters
 VT = kB*T; % thermal voltage (V)
